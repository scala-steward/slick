import sbt.*
import sbt.Keys.scalaVersion

/** Dependencies for reuse in different parts of the build */
object Dependencies {
  val scala212 = "2.12.19"
  val scala213 = "2.13.14"
  val scala3 = "3.3.1"

  val scalaVersions = Seq(scala212, scala213, scala3) // When updating these also update ci.yml and .mergify.yml

  val slf4j = "org.slf4j" % "slf4j-api" % "2.0.13"
  val typesafeConfig = "com.typesafe" % "config" % "1.4.3"
  val reactiveStreamsVersion = "1.0.4"
  val reactiveStreams = "org.reactivestreams" % "reactive-streams" % reactiveStreamsVersion
  val reactiveStreamsTCK = "org.reactivestreams" % "reactive-streams-tck" % reactiveStreamsVersion

  val scalaCollectionCompat = Def.setting {
    CrossVersion.partialVersion(scalaVersion.value) match {
      case Some((2, n)) if n == 12 =>
        Seq("org.scala-lang.modules" %% "scala-collection-compat" % "2.12.0")
      case _ =>
        Seq.empty
    }
  }

  def mainDependencies = Seq(slf4j, typesafeConfig, reactiveStreams)

  val junit = Seq(
    "junit" % "junit-dep" % "4.11",
    "com.github.sbt" % "junit-interface" % "0.13.3"
  )
  val logback = "ch.qos.logback" % "logback-classic" % "1.5.6"
<<<<<<< HEAD
  val hikariCP = "com.zaxxer" % "HikariCP" % "4.0.3"
=======
  val hikariCP = "com.zaxxer" % "HikariCP" % "5.1.0"
>>>>>>> f04986c1

  val h2 = "com.h2database" % "h2" % "1.4.200"
  val sqlServer = {
    val javaVersion = System.getProperty("java.version")
    val jreVersionToUse = if (javaVersion.startsWith("11") || javaVersion.startsWith("12")) {
      "11"
    } else "8"
    "com.microsoft.sqlserver" % "mssql-jdbc" % s"7.2.2.jre$jreVersionToUse"
  }

  val testDBs = Seq(
    h2,
    sqlServer,
    "org.apache.derby" % "derby" % "10.14.2.0",
    "org.xerial" % "sqlite-jdbc" % "3.41.0.0",
    "org.hsqldb" % "hsqldb" % "2.7.2",
    "org.postgresql" % "postgresql" % "42.7.3",
    "com.mysql" % "mysql-connector-j" % "8.4.0",
    "com.oracle.database.jdbc.debug" % "ojdbc8_g" % "21.14.0.0",
    "com.ibm.db2.jcc" % "db2jcc" % "db2jcc4"
  )

  val paxExamVersion = "4.13.5"
  val paxExam = Seq(
    "org.ops4j.pax.exam"     % "pax-exam-container-native"  % paxExamVersion,
    "org.ops4j.pax.exam"     % "pax-exam-junit4"            % paxExamVersion,
    "org.ops4j.pax.exam"     % "pax-exam-link-assembly"     % paxExamVersion,
    "org.apache.felix"       % "org.apache.felix.framework" % "7.0.5"
  )
}<|MERGE_RESOLUTION|>--- conflicted
+++ resolved
@@ -31,11 +31,7 @@
     "com.github.sbt" % "junit-interface" % "0.13.3"
   )
   val logback = "ch.qos.logback" % "logback-classic" % "1.5.6"
-<<<<<<< HEAD
-  val hikariCP = "com.zaxxer" % "HikariCP" % "4.0.3"
-=======
   val hikariCP = "com.zaxxer" % "HikariCP" % "5.1.0"
->>>>>>> f04986c1
 
   val h2 = "com.h2database" % "h2" % "1.4.200"
   val sqlServer = {
