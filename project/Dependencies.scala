--- conflicted
+++ resolved
@@ -42,13 +42,8 @@
     sqlServer,
     "org.apache.derby" % "derby" % "10.14.2.0",
     "org.xerial" % "sqlite-jdbc" % "3.27.2.1",
-<<<<<<< HEAD
-    "org.hsqldb" % "hsqldb" % "2.5.1",
-    "org.postgresql" % "postgresql" % "42.2.5",
-=======
     "org.hsqldb" % "hsqldb" % "2.4.1",
     "org.postgresql" % "postgresql" % "42.2.19",
->>>>>>> 1ccf5ef1
     "mysql" % "mysql-connector-java" % "5.1.46",
     "net.sourceforge.jtds" % "jtds" % "1.3.1"
   )
