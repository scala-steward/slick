--- conflicted
+++ resolved
@@ -87,11 +87,6 @@
     
     db withSession {
       // create test table
-<<<<<<< HEAD
-      implicit val session_ = session
-=======
-      import scala.slick.jdbc.StaticQuery.Interpolation
->>>>>>> 9d684ef9
       sqlu"create table COFFEES(COF_NAME varchar(255), SALES int)".execute
       (for {
         (name, sales) <- coffees_data
