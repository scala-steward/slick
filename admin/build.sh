#!/bin/bash

# Setup:
# - Copy keys to admin/secring.asc, admin/pubring.asc
#   - Use a new key pair per repository
# - ssh-keygen -t rsa -b 4096 -C "<github-user-email>" #save as deploykey
#   - Setup github deploy keys using generated keys, keep a copy of generated keys
# - cp deploykey deploykey.pub admin/
# - openssl rsa -in admin/deploykey -outform pem > admin/deploykey.pem
# - chmod 400 admin/deploykey.pem
# - cp ~/.sbt/sonatype.sbt ./
# - tar cvf secrets.tar admin/secring.asc sonatype.sbt admin/deploykey.pem
# - travis encrypt-file secrets.tar --add
# - rm sonatype.sbt admin/secring.asc admin/deploykey admin/deploykey.pub admin/deploykey.pem secrets.tar
# - Set passphrase in admin/publish-settings.sbt
set -e

if [[ "$CI_TAG" =~ ^v[0-9]+\.[0-9]+(\.[0-9]+)?(-[A-Za-z0-9-]+)? ]]; then
  echo "Going to release from tag $CI_TAG!"
  openssl aes-256-cbc -K $encrypted_c3c0a1170361_key -iv $encrypted_c3c0a1170361_iv -in secrets.tar.enc -out secrets.tar -d
  myVer=$(echo $CI_TAG | sed -e s/^v//)
  publishVersion='set every version := "'$myVer'"'
<<<<<<< HEAD
  extraTarget="publishSigned doc"
=======
  extraTarget="publishSigned ; ++2.12.13;doc"
>>>>>>> 812b6f25
  publish_docs=1
  cp admin/publish-settings.sbt ./
  echo "Contents of secrets.tar:"
  tar tvf secrets.tar
  tar xf secrets.tar
  chmod 400 admin/deploykey.pem
  echo "sbt build files:"
  ls -l *.sbt project/*.scala
fi

<<<<<<< HEAD
sbt -jvm-opts jvmopts.travis -Dslick.testkit-config=test-dbs/testkit.travis.conf "$publishVersion" ++$TRAVIS_SCALA_VERSION testAll $extraTarget
=======
sbt -Dslick.testkit-config=$TESTKIT_CONF \
  "$publishVersion" ++$SCALA_VERSION \
  coverage testAll coverageReport \
  root/testSampleHelloSlick \
  root/testSamplePlainSql \
  root/testSampleMultiDb \
  root/testSampleTestkit \
  $extraTarget
>>>>>>> 812b6f25

if test "$publish_docs" = "1" ; then
  slick_dir=$(pwd)
  docs_repo="slick/doc.git"
  generated_docs=$slick_dir/doc/target/
  mkdir /tmp/slick-docs/
  cd /tmp/slick-docs/
  echo "Cloning repo: $docs_repo"
  git clone https://github.com/$docs_repo
  cd doc
  echo "Checking out to branch gh-pages"
  git checkout gh-pages
  mkdir $myVer
  cd $myVer
  echo "Copying generated docs to $myVer"
  cp -r $generated_docs/* ./
  cd ..
  export GIT_SSH_COMMAND="ssh -i $slick_dir/admin/deploykey.pem "
  git remote set-url origin git@github.com:$docs_repo
  git add .
  git commit -a -m "Add docs for tag release $myVer"
  echo "Pushing to remote server"
  git push
  echo "Successfully pushed docs"
fi<|MERGE_RESOLUTION|>--- conflicted
+++ resolved
@@ -20,11 +20,7 @@
   openssl aes-256-cbc -K $encrypted_c3c0a1170361_key -iv $encrypted_c3c0a1170361_iv -in secrets.tar.enc -out secrets.tar -d
   myVer=$(echo $CI_TAG | sed -e s/^v//)
   publishVersion='set every version := "'$myVer'"'
-<<<<<<< HEAD
-  extraTarget="publishSigned doc"
-=======
   extraTarget="publishSigned ; ++2.12.13;doc"
->>>>>>> 812b6f25
   publish_docs=1
   cp admin/publish-settings.sbt ./
   echo "Contents of secrets.tar:"
@@ -35,9 +31,6 @@
   ls -l *.sbt project/*.scala
 fi
 
-<<<<<<< HEAD
-sbt -jvm-opts jvmopts.travis -Dslick.testkit-config=test-dbs/testkit.travis.conf "$publishVersion" ++$TRAVIS_SCALA_VERSION testAll $extraTarget
-=======
 sbt -Dslick.testkit-config=$TESTKIT_CONF \
   "$publishVersion" ++$SCALA_VERSION \
   coverage testAll coverageReport \
@@ -46,7 +39,6 @@
   root/testSampleMultiDb \
   root/testSampleTestkit \
   $extraTarget
->>>>>>> 812b6f25
 
 if test "$publish_docs" = "1" ; then
   slick_dir=$(pwd)
