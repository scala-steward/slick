--- conflicted
+++ resolved
@@ -533,11 +533,7 @@
               retOne(st, v, st.executeUpdate())
             }
           }.toVector)
-<<<<<<< HEAD
-        else preparedInsert(a.sql, ctx.session) { st =>
-=======
         else preparedInsert(sql1, ctx.session) { st =>
->>>>>>> 812b6f25
           st.clearParameters()
           for(value <- values) {
             a.converter.set(value, st)
