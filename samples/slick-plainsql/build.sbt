<<<<<<< HEAD
scalaVersion := "2.12.8"

libraryDependencies ++= List(
  "com.typesafe.slick" %% "slick" % "3.3.0",
  "org.slf4j" % "slf4j-nop" % "1.7.25",
  "com.h2database" % "h2" % "1.4.191"
=======
libraryDependencies ++= List(
  "org.slf4j" % "slf4j-nop" % "1.7.26",
  "com.h2database" % "h2" % "1.4.200"
>>>>>>> 812b6f25
)

scalacOptions += "-deprecation"

run / fork := true

libraryDependencies += "org.scala-lang" % "scala-compiler" % scalaVersion.value

Compile / unmanagedClasspath ++= (Compile / unmanagedResources).value<|MERGE_RESOLUTION|>--- conflicted
+++ resolved
@@ -1,15 +1,6 @@
-<<<<<<< HEAD
-scalaVersion := "2.12.8"
-
-libraryDependencies ++= List(
-  "com.typesafe.slick" %% "slick" % "3.3.0",
-  "org.slf4j" % "slf4j-nop" % "1.7.25",
-  "com.h2database" % "h2" % "1.4.191"
-=======
 libraryDependencies ++= List(
   "org.slf4j" % "slf4j-nop" % "1.7.26",
   "com.h2database" % "h2" % "1.4.200"
->>>>>>> 812b6f25
 )
 
 scalacOptions += "-deprecation"
